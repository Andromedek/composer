--- conflicted
+++ resolved
@@ -1,11 +1,7 @@
 {
     "name": "@ibm/ibm-concerto-common",
     "version": "0.1.2",
-<<<<<<< HEAD
     "description": "IBM Concerto Common, code that is common across client, admin and runtime.",
-=======
-    "description": "IBM Concerto, code that is common across client, admin and runtime.",
->>>>>>> 797be95e
     "main": "index.js",
     "scripts": {
         "pretest": "pegjs ./lib/introspect/parser.pegjs && npm run lint",
@@ -17,7 +13,8 @@
         "postlicchk": "npm run doc",
         "doc": "npm run docpub && npm run docpriv",
         "docpub": "jsdoc --pedantic --recurse -c jsdoc.conf -t ./node_modules/ink-docstrap/template -a public,undefined -d ./out/public .",
-        "docpriv": "jsdoc --pedantic --recurse -c jsdoc.conf -t ./node_modules/ink-docstrap/template -a all -d ./out/private ."
+        "docpriv": "jsdoc --pedantic --recurse -c jsdoc.conf -t ./node_modules/ink-docstrap/template -a all -d ./out/private .",
+        "systest": "mocha -t 0 systest && cucumber-js systest"
     },
     "repository": {
         "type": "git",
