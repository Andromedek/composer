--- conflicted
+++ resolved
@@ -1,26 +1,15 @@
-<<<<<<< HEAD
-{% capture concepts %}{% include sidebars/concepts.md %}{% endcapture %}
-{% capture tasks %}{% include sidebars/tasks.md %}{% endcapture %}
-{% capture reference %}{% include sidebars/reference.md %}{% endcapture %}
-{% capture start %}{% include sidebars/start.md %}{% endcapture %}
-
 <div class="footer-bg">
 <div class="footer-container">
     <div class="footer-left">
       <p>It’s Fabriculous to meet you! 🤓</p>
     </div>
   <div class="footer-right">
-=======
-<div class="footercontainer">
-  <div class="footerleft">
->>>>>>> ff2ef1bc
     <ul>
       <li><p>Released under the Apache License v2</p></li>
       <li><a href="https://github.com/fabric-composer">Github</a></li>
       <!-- <li><a href="https://github.com/fabric-composer/fabric-composer">Legal</a></li> -->
       <li><a href="https://goo.gl/forms/7YPMLP2LTN2hjIRk2">Feedback?</a></li>
     </ul>
-
   </div>
 </div>
 </div>