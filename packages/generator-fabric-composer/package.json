--- conflicted
+++ resolved
@@ -15,11 +15,8 @@
     "yeoman-generator"
   ],
   "scripts": {
-<<<<<<< HEAD
-      "test": "npm run archiveTest && npm run liveNetworkTest",
-=======
+
       "generatorTests": "npm run archiveTest && npm run liveNetworkTest",
->>>>>>> 35c97f06
 
       "archiveTest": "mocha -t 0 test/angular-archive.js",
 
