--- conflicted
+++ resolved
@@ -283,16 +283,14 @@
     }
   }
 
-<<<<<<< HEAD
   private onSuccessStatus(successStatus) {
     if (successStatus) {
       const modalRef  = this.modalService.open(SuccessComponent);
       modalRef.componentInstance.success = successStatus;
     }
-=======
+  }
   private openWelcomeModal() {
     this.modalService.open(WelcomeComponent);
->>>>>>> 786b4543
   }
 
 }