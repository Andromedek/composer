--- conflicted
+++ resolved
@@ -47,8 +47,8 @@
     }
 
     /**
-<<<<<<< HEAD
-     * Connects and logs in to the Hyperledger Fabric.
+     * Connects and logs in to the Hyperledger Fabric using a named connection
+     * profile. The connection profile must exist in the profile store.
      * @example
      * // Connect to Hyperledger Fabric
      * var adminConnection = new AdminConnection();
@@ -59,10 +59,6 @@
      * .catch(function(error){
      *     // Add optional error handling here.
      * });
-=======
-     * Connects and logs in to the Hyperledger Fabric using a named connection
-     * profile. The connection profile must exist in the profile store.
->>>>>>> 71c123ec
      * @param {string} connectionProfile - The name of the connection profile
      * @param {string} enrollmentID the enrollment ID of the user
      * @param {string} enrollmentSecret the enrollment secret of the user
@@ -81,8 +77,8 @@
     }
 
     /**
-<<<<<<< HEAD
-     * Creates a new connection profile
+     * Stores a connection profile into the profile store being used by this
+     * AdminConnection.
      * @example
      * // Create a connection profile
      * var adminConnection = new AdminConnection();
@@ -100,10 +96,6 @@
      * .catch(function(error){
      *     // Add optional error handling here.
      * });
-=======
-     * Stores a connection profile into the profile store being used by this
-     * AdminConnection.
->>>>>>> 71c123ec
      * @param {string} connectionProfile - The name of the connection profile
      * @param {Object} data - The connection profile data
      * @return {Promise} A promise that indicates that the connection profile is deployed
