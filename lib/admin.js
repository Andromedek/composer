/*
 * IBM Confidential
 * OCO Source Materials
 * IBM Concerto - Blockchain Solution Framework
 * Copyright IBM Corp. 2016
 * The source code for this program is not published or otherwise
 * divested of its trade secrets, irrespective of what has
 * been deposited with the U.S. Copyright Office.
 */

'use strict';

const Util = require('@ibm/ibm-concerto-common').Util;
const ConnectionProfileManager = require('@ibm/ibm-concerto-common').ConnectionProfileManager;
const FSConnectionProfileStore = require('@ibm/ibm-concerto-common').FSConnectionProfileStore;

const fs = require('fs');

/**
 * Main interface to admin operations.
 */
class Admin {

    /**
     * Create an instance of the Admin class.
     * @param {Object} [options] - an optional set of options to configure the instance.
     * @param {Object} [options.fs] - specify an fs implementation to use.
     * @param {boolean} [options.developmentMode] - specify whether or not the instance
     * is in development mode. Use only for testing purposes!
     */
    constructor(options) {
<<<<<<< HEAD
        this.connectionProfileStore = new FSConnectionProfileStore(fs);
=======
        options = options || {};
        this.connectionProfileStore = new FSConnectionProfileStore(options.fs || fs);
>>>>>>> fb5e4ee8
        this.connectionProfileManager = new ConnectionProfileManager(this.connectionProfileStore);
        this.connection = null;
        this.securityContext = null;
    }

    /**
     * Connects and logs in to the Hyperledger Fabric.
     * @param {string} connectionProfile - The name of the connection profile
     * @param {string} businessNetwork - The identifier of the business network
     * @param {string} enrollmentID the enrollment ID of the user
     * @param {string} enrollmentSecret the enrollment secret of the user
     * @return {Promise} A promise that indicates the connection is complete
     */
    connect(connectionProfile, businessNetwork, enrollmentID, enrollmentSecret) {
        return this.connectionProfileManager.connect(connectionProfile, businessNetwork)
            .then((connection) => {
                this.connection = connection;
                return connection.login(enrollmentID, enrollmentSecret);
            })
            .then((securityContext) => {
                this.securityContext = securityContext;
                return Promise.resolve('connected');
            });
    }

    /**
     * Creates a new connection profile
     * @param {string} connectionProfile - The name of the connection profile
     * @param {Object} data - The connection profile data
     * @return {Promise} A promise that indicates that the connection profile is deployed
     */
    createConnectionProfile(connectionProfile, data) {
        return this.connectionProfileManager.getConnectionProfileStore().save(connectionProfile, data);
    }

    /**
     * Disconnects from the Hyperledger Fabric.
     * @return {Promise} A promise that will be resolved when the connection is
     * terminated.
     */
    disconnect() {
        if (!this.connection) {
            return Promise.resolve();
        }
        return this.connection.disconnect()
            .then(() => {
                this.connection = null;
                this.securityContext = null;
            });
    }

    /**
     * Deploys the Concerto chain-code to the Hyperledger Fabric.
     * @param {BusinessNetwork} businessNetwork - The business network to deploy
     * @param {boolean} force - Force a new instance of the chain-code to deploy.
     * @return {Promise} A promise that will be fufilled when the business network has been
     * deployed.
     */
    deploy(businessNetwork, force) {
        Util.securityCheck(this.securityContext);
        return this.connection.deploy(this.securityContext, force, businessNetwork);
    }

    /**
     * Test the connection to the runtime and verify that the version of the
     * runtime is compatible with this level of the node.js module.
     * @return {Promise} A promise that will be fufilled when the connection has
     * been tested. The promise will be rejected if the version is incompatible.
     */
    ping() {
        Util.securityCheck(this.securityContext);
        return this.connection.ping(this.securityContext);
    }
}

module.exports = Admin;<|MERGE_RESOLUTION|>--- conflicted
+++ resolved
@@ -29,12 +29,8 @@
      * is in development mode. Use only for testing purposes!
      */
     constructor(options) {
-<<<<<<< HEAD
-        this.connectionProfileStore = new FSConnectionProfileStore(fs);
-=======
         options = options || {};
         this.connectionProfileStore = new FSConnectionProfileStore(options.fs || fs);
->>>>>>> fb5e4ee8
         this.connectionProfileManager = new ConnectionProfileManager(this.connectionProfileStore);
         this.connection = null;
         this.securityContext = null;
