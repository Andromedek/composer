--- conflicted
+++ resolved
@@ -32,25 +32,13 @@
     let mockHFCConnection;
     let admin;
 
-<<<<<<< HEAD
-    // enrollmentID: 'WebAppAdmin',
-    // enrollmentSecret : 'DJY27pEnl16d',
-    // chaincodeID : 'adcc3aee85db589003b93445ef03eb42900da44b716c8bc96b0d4e1e6b6b7b36'
-
-    const admin = new Admin();
-=======
->>>>>>> d604cd20
     const config =
         {
             type: 'hlf',
             keyValStore: '/tmp/keyValStore',
             membershipServicesURL : 'grpc://localhost:7054',
             peerURL : 'grpc://localhost:7051',
-<<<<<<< HEAD
             eventHubURL: 'grpc://localhost:7053'
-=======
-            eventHubURL: 'grpc://localhost:7053',
->>>>>>> d604cd20
         };
 
     mockConcertoConnectionManager = sinon.createStubInstance(ConcertoHLFConnectionManager);
@@ -114,7 +102,7 @@
         it('should be able to deploy a business network', () => {
             return admin.createConnectionProfile('testprofile', config)
             .then(() => {
-                return admin.connect('testprofile', 'WebAppAdmin', 'DJY27pEnl16d');
+                return admin.connect('testprofile', 'testnetwork', 'WebAppAdmin', 'DJY27pEnl16d');
             })
             .then(() => {
                 let readFile = fs.readFileSync(__dirname+'/data/businessnetwork.zip');
@@ -133,7 +121,7 @@
         it('should not fail', () => {
             return admin.createConnectionProfile('testprofile', config)
             .then(() => {
-                return admin.connect('testprofile', 'testnetwork', 'WebAppAdmin', 'DJY27pEnl16d');
+                return admin.connect('testprofile', 'WebAppAdmin', 'DJY27pEnl16d');
             })
             .then(() => {
                 let readFile = fs.readFileSync(__dirname+'/data/businessnetwork.zip');
