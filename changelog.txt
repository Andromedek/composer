--- conflicted
+++ resolved
@@ -12,13 +12,8 @@
 # Note that the latest public API is documented using JSDocs and is available in api.txt.
 #
 
-<<<<<<< HEAD
-Version 0.1.2 {9c6a8058eaef784bf2e7beb9ab7d63b9} 2016-11-17
-- Added the BusinessNetwork
-=======
 Version 0.1.2 {ec8cb98ca41a011d5b595cdc24abfbfc} 2016-11-17
 - Added connection manager APIs
->>>>>>> 797be95e
 
 Version 0.1.1 {882ad35d7b7f29f4d910d0100406f852} 2016-11-17
 - Added the Introspector
