---
layout: base
title: Fabric Composer - Create business networks and blockchain applications quickly for Hyperledger
---

<div class="content">

    <div class="jumbotron clearfix">
        <div class="container">
            <h2>Fabric Composer</h2>
        </div>
        <a href="/fabric-composer/start/getting-started.html" class="click-button click-button--light">Get Started!</a>
    </div>
    <!-- /.jumbotron -->
    <div class="container">
        <article class="main clearfix">
            <section class="one-line-install">
                <p><a href="https://github.ibm.com/Blockchain-WW-Labs/Concerto"><strong>Fabric Composer</strong></a> is a set of libraries and tools to quickly create blockchain-based applications.
                    <pre>npm install -g composer-cli
git clone git@github.com:fabric-composer/sample-applications.git</pre></p>
            </section>
            <!-- one-line-install section - concerto -->
            <section class="content-chunk section-tools">
<<<<<<< HEAD
                <h1>What is Fabric Composer</h1>
                <p> <strong>Fabric Composer</strong> is a set of APIs, a modeling language and a programming model to quickly define and deploy business networks and applications that allow <b>participants</b> to send <b>transactions</b> that exchange
=======
                <h1>What is  Fabric Composer ?</h1>
                <p> <strong> Fabric Composer </strong> is a set of APIs, a modeling language and a programming model to quickly define and deploy business networks and applications that allow <b>participants</b> to send <b>transactions</b> that exchange
>>>>>>> f8fb1595
                    <b>assets</b>.
                </p>
                <p><a href="http://www.hyperledger.org">Hyperledger Fabric</a> Open Source technology, is used to store the state of assets in asset registries, while the blockchain consensus protocol ensure that transactions are validated by concerned organizations
                    in the business network.
                </p>

                <div>
                  <h2>Framework Features</h2>
                <table>
                  <tr>
                    <td>

                    <div class="flip-container" ontouchstart="this.classList.toggle('hover');">
                    	<div class="flipper">
                    		<div class="front">
                    		Blockchain State Storage
                    		</div>
                    		<div class="back">
                    			All state is stored in Hyperledger Fabric, ensuring consensus, immutability etc.
                    		</div>
                    	</div>
                    </div>
                      </td>
                    <td>
                      <div class="flip-container" ontouchstart="this.classList.toggle('hover');">
                        <div class="flipper">
                          <div class="front">
                        Assets
                          </div>
                          <div class="back">
                           Asset Registries define the data to be stored and exchanged
                          </div>
                        </div>
                      </div>
                    </td>
                    <td>
                      <div class="flip-container" ontouchstart="this.classList.toggle('hover');">
                        <div class="flipper">
                          <div class="front">
                        Particpants
                          </div>
                          <div class="back">
                          	Transactions are associated with authenticated members of the Hyperledger Fabric
                          </div>
                        </div>
                      </div>
                    </td>
                    <td>
                      <div class="flip-container" ontouchstart="this.classList.toggle('hover');">
                        <div class="flipper">
                          <div class="front">
                        REST APIs
                          </div>
                          <div class="back">
                          		Provides REST APIs to interact with assets and the transaction registry
                          </div>
                        </div>
                      </div>
                    </td>
                    <td>
                      <div class="flip-container" ontouchstart="this.classList.toggle('hover');">
                        <div class="flipper">
                          <div class="front">
                        Analytics and Monitoring
                          </div>
                          <div class="back">
                          		Extension points to send transactions to external analytics data stores
                          </div>
                        </div>
                      </div>
                    </td>
                  </tr>
                </table>
              </div>
              <div>
                  <h2>Check out these resources</h2>
                  <ul>
                      <li><b>First time here?</b> Check out the <a href="./overview/overview.html">Overview</a> and the <a href="concepts/index.html">Concepts</a></li>
                      <li><b>Developer?</b> Get going with <a href="./start/getting-started.html">Getting Started</a> and clone our sample application git repo</li>
                      <li><b>Analyst?</b> Model your you business network in the <a href="http://fabric-composer.mybluemix.net/">Composer</a> and see how you control business assets</li>
                  </ul>
              </div>
<<<<<<< HEAD
=======
              <div>
                  <h2>Keep in touch</h2>
                  <ul>
                      <li><i class="fa fa-slack" aria-hidden="true"></i>  IBMers - talk to the IBM community on the <a href="https://ibm-blockchain.slack.com/messages/concerto/">Slack Channel</a></li>
                      <li><i class="fa fa-slack" aria-hidden="true"></i>  Open Source  <a href="https://fabric-composer.slack.com">Slack Channel</a></li>
                      <li><i class="fa fa-github" aria-hidden="true"></i>  <a href="https://github.com/fabric-composer/fabric-composer">GitHub Repositories</a> for the latest code</li>
                      <li><i class="fa fa-code" aria-hidden="true"></i>  Get the modules from <a href="https://www.npmjs.com/package/composer-client">npmjs</a></li>
                      <li><i class="fa fa-stack-overflow" aria-hidden="true"></i>  Ask questions: <a href="http://stackoverflow.com/questions/tagged/fabric-composer">Stack Overflow tag</a></li>
                  </ul>
              </div>
            </section>
            <!-- /.content-chunk -->
            <section class="content-chunk section-team">
                <h1>The Blockchain Framework Team</h1>
                <ul class="team">
                    <li>
                        <a href="http://www.ibm.com/blockchain/">
                            <img src="https://avatars0.githubusercontent.com/u/623108?v=3&s=144" alt="Dan Selman">
                            <span class="member">Dan Selman</span>
                        </a>
                    </li>
                    <li>
                        <!-- since the li's are inline blocks, there cannot be white space between them as they will not fit in one row -->
                        <a href="http://www.ibm.com/blockchain/">
                            <img src="https://avatars3.githubusercontent.com/u/7118158?v=3&s=144" alt="Simon Stone">
                            <span class="member">Simon Stone</span>
                        </a>
                    </li>
                    <li>
                        <a href="http://www.ibm.com/blockchain/">
                            <img src="https://avatars3.githubusercontent.com/u/17450713?v=3&s=144" alt="Liam Grace">
                            <span class="member">Liam Grace</span>
                        </a>
                    </li>
                    <li>
                        <a href="http://www.ibm.com/blockchain/">
                            <img src="https://media.licdn.com/mpr/mpr/shrinknp_200_200/AAEAAQAAAAAAAAW5AAAAJDU0MWUwYjc0LWJjYjQtNDM5My05ZGI1LTllNzMzZTY0MzZjZQ.jpg?v=3&s=144" alt="Anthony O' Dowd">
                            <span class="member">Anthony O'Dowd</span>
                        </a>
                    </li>
                    <li>
                        <a href="http://www.ibm.com/blockchain/">
                            <img src="https://avatars0.githubusercontent.com/u/10009752?v=3&s=144" alt="Jake Turner">
                            <span class="member">Jake Turner</span>
                        </a>
                    </li>
                    <li>
                        <a href="https://github.com/mbwhite">
                            <img src="https://avatars2.githubusercontent.com/u/6673453?v=3&s=144" alt="Matthew White">
                            <span class="member">Matthew White</span>
                        </a>
                    </li>
                    <li>
                        <a href="https://github.com/mahoney1">
                            <img src="https://avatars2.githubusercontent.com/u/22452289?v=3&s=144" alt="Paul O'Mahony">
                            <span class="member">Paul O'Mahony</span>
                        </a>
                    </li>
                    <li>
                        <a href="https://uk.linkedin.com/in/anastasia-paterson-3085b9b6">
                            <img src="https://media.licdn.com/mpr/mpr/shrinknp_200_200/AAEAAQAAAAAAAAPhAAAAJDU1ZGZiZGI2LTdhZmYtNDY2My05NTc4LWQzYTQ5ZTFhMzFlZA.jpg?v=3&s=144" alt="Anastasia Paterson">
                            <span class="member">Anastasia Paterson</span>
                        </a>
                    </li>
                </ul>
>>>>>>> f8fb1595
            </section>
        </article>
        <!-- /.main -->
    </div>
    <!-- /.container -->
</div>
<!-- /.content --><|MERGE_RESOLUTION|>--- conflicted
+++ resolved
@@ -21,13 +21,8 @@
             </section>
             <!-- one-line-install section - concerto -->
             <section class="content-chunk section-tools">
-<<<<<<< HEAD
-                <h1>What is Fabric Composer</h1>
-                <p> <strong>Fabric Composer</strong> is a set of APIs, a modeling language and a programming model to quickly define and deploy business networks and applications that allow <b>participants</b> to send <b>transactions</b> that exchange
-=======
                 <h1>What is  Fabric Composer ?</h1>
                 <p> <strong> Fabric Composer </strong> is a set of APIs, a modeling language and a programming model to quickly define and deploy business networks and applications that allow <b>participants</b> to send <b>transactions</b> that exchange
->>>>>>> f8fb1595
                     <b>assets</b>.
                 </p>
                 <p><a href="http://www.hyperledger.org">Hyperledger Fabric</a> Open Source technology, is used to store the state of assets in asset registries, while the blockchain consensus protocol ensure that transactions are validated by concerned organizations
@@ -110,74 +105,6 @@
                       <li><b>Analyst?</b> Model your you business network in the <a href="http://fabric-composer.mybluemix.net/">Composer</a> and see how you control business assets</li>
                   </ul>
               </div>
-<<<<<<< HEAD
-=======
-              <div>
-                  <h2>Keep in touch</h2>
-                  <ul>
-                      <li><i class="fa fa-slack" aria-hidden="true"></i>  IBMers - talk to the IBM community on the <a href="https://ibm-blockchain.slack.com/messages/concerto/">Slack Channel</a></li>
-                      <li><i class="fa fa-slack" aria-hidden="true"></i>  Open Source  <a href="https://fabric-composer.slack.com">Slack Channel</a></li>
-                      <li><i class="fa fa-github" aria-hidden="true"></i>  <a href="https://github.com/fabric-composer/fabric-composer">GitHub Repositories</a> for the latest code</li>
-                      <li><i class="fa fa-code" aria-hidden="true"></i>  Get the modules from <a href="https://www.npmjs.com/package/composer-client">npmjs</a></li>
-                      <li><i class="fa fa-stack-overflow" aria-hidden="true"></i>  Ask questions: <a href="http://stackoverflow.com/questions/tagged/fabric-composer">Stack Overflow tag</a></li>
-                  </ul>
-              </div>
-            </section>
-            <!-- /.content-chunk -->
-            <section class="content-chunk section-team">
-                <h1>The Blockchain Framework Team</h1>
-                <ul class="team">
-                    <li>
-                        <a href="http://www.ibm.com/blockchain/">
-                            <img src="https://avatars0.githubusercontent.com/u/623108?v=3&s=144" alt="Dan Selman">
-                            <span class="member">Dan Selman</span>
-                        </a>
-                    </li>
-                    <li>
-                        <!-- since the li's are inline blocks, there cannot be white space between them as they will not fit in one row -->
-                        <a href="http://www.ibm.com/blockchain/">
-                            <img src="https://avatars3.githubusercontent.com/u/7118158?v=3&s=144" alt="Simon Stone">
-                            <span class="member">Simon Stone</span>
-                        </a>
-                    </li>
-                    <li>
-                        <a href="http://www.ibm.com/blockchain/">
-                            <img src="https://avatars3.githubusercontent.com/u/17450713?v=3&s=144" alt="Liam Grace">
-                            <span class="member">Liam Grace</span>
-                        </a>
-                    </li>
-                    <li>
-                        <a href="http://www.ibm.com/blockchain/">
-                            <img src="https://media.licdn.com/mpr/mpr/shrinknp_200_200/AAEAAQAAAAAAAAW5AAAAJDU0MWUwYjc0LWJjYjQtNDM5My05ZGI1LTllNzMzZTY0MzZjZQ.jpg?v=3&s=144" alt="Anthony O' Dowd">
-                            <span class="member">Anthony O'Dowd</span>
-                        </a>
-                    </li>
-                    <li>
-                        <a href="http://www.ibm.com/blockchain/">
-                            <img src="https://avatars0.githubusercontent.com/u/10009752?v=3&s=144" alt="Jake Turner">
-                            <span class="member">Jake Turner</span>
-                        </a>
-                    </li>
-                    <li>
-                        <a href="https://github.com/mbwhite">
-                            <img src="https://avatars2.githubusercontent.com/u/6673453?v=3&s=144" alt="Matthew White">
-                            <span class="member">Matthew White</span>
-                        </a>
-                    </li>
-                    <li>
-                        <a href="https://github.com/mahoney1">
-                            <img src="https://avatars2.githubusercontent.com/u/22452289?v=3&s=144" alt="Paul O'Mahony">
-                            <span class="member">Paul O'Mahony</span>
-                        </a>
-                    </li>
-                    <li>
-                        <a href="https://uk.linkedin.com/in/anastasia-paterson-3085b9b6">
-                            <img src="https://media.licdn.com/mpr/mpr/shrinknp_200_200/AAEAAQAAAAAAAAPhAAAAJDU1ZGZiZGI2LTdhZmYtNDY2My05NTc4LWQzYTQ5ZTFhMzFlZA.jpg?v=3&s=144" alt="Anastasia Paterson">
-                            <span class="member">Anastasia Paterson</span>
-                        </a>
-                    </li>
-                </ul>
->>>>>>> f8fb1595
             </section>
         </article>
         <!-- /.main -->
